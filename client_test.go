--- conflicted
+++ resolved
@@ -735,11 +735,8 @@
 
 		w.WriteHeader(200)
 		fmt.Fprintf(w, add200, remaining, mock.resetTS)
-<<<<<<< HEAD
 		mock.lastDescription = r.FormValue("description")
-=======
 		mock.lastAPIKey = r.FormValue("apikey")
->>>>>>> b7a096a8
 
 	case "/publicapi/verify":
 		if r.URL.Query().Get("apikey") == "" {
@@ -798,11 +795,8 @@
 	incomplete        bool
 	internalError     bool
 	resetTS           int64
-<<<<<<< HEAD
 	lastDescription   string
-=======
 	lastAPIKey        string
->>>>>>> b7a096a8
 	server            *httptest.Server
 }
 
